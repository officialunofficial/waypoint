# Waypoint

Waypoint is a Snapchain synchronization tool built in Rust, optimized for memory efficiency. It provides a streaming synchronization service combined with backfill capabilities to process historical data.

[![Docker Build and Publish](https://github.com/officialunofficial/waypoint/actions/workflows/docker-publish.yml/badge.svg)](https://github.com/officialunofficial/waypoint/actions/workflows/docker-publish.yml)
[![Docker Hub](https://img.shields.io/docker/pulls/officialunofficial/waypoint)](https://hub.docker.com/r/officialunofficial/waypoint)

![waypoint banner](banner.png)

## Key Components

### Main Service
- **Streaming Service**: Subscribes to real-time Snapchain events and processes them
- **Commands**: Run with `./waypoint start` or `make run`

### Backfill System
- **Worker Containers**: Process historical data from Snapchain
- **Queue**: Redis-based job queue for coordinating work
- **Commands**: 
  - Queue: `make backfill-queue`
  - Workers: `make backfill-worker`

## Getting Started

For detailed development instructions, see the [Development Guide](docs/development.md).

```bash
# Create and configure your environment
make env-setup
# Edit the .env file to configure your settings

# Build the project
make build

# Run the main service
make run

# Queue backfill jobs
make backfill-queue                    # Queue all FIDs
make backfill-queue-fids FIDS=1,2,3    # Queue specific FIDs

# Run a backfill worker
make backfill-worker                   # Run backfill worker (50 concurrent jobs by default)
```

## Docker Development

```bash
# Use Docker Compose for local development with PostgreSQL 17 + pgvector
docker compose up

<<<<<<< HEAD
# Start the main service
docker compose up -d

# Start the backfill services (uses the same DB and Redis)
docker compose --profile backfill up -d
=======
# Either use the main services
docker compose up -d

# Or use the standalone backfill services (includes its own DB and Redis)
docker compose -f docker-compose.backfill.yml up -d
>>>>>>> e84c1be1

# Build Docker image
make docker-build

# Run the Docker container
make docker-run
```

You can configure the backfill behavior using these environment variables:
<<<<<<< HEAD
=======
- `BACKFILL_MAX_FID`: Maximum FID to backfill up to (default: 20000)
>>>>>>> e84c1be1
- `BACKFILL_BATCH_SIZE`: Number of FIDs per batch (default: 50)
- `BACKFILL_CONCURRENCY`: Number of concurrent backfill workers (default: 50)

## Configuration

Waypoint can be configured using environment variables in a `.env` file. Use `make env-setup` to create a default `.env` file from the example.

The main configuration options are:

```
# Database configuration
POSTGRES_USER=postgres
POSTGRES_PASSWORD=postgres
POSTGRES_DB=waypoint
DATABASE_URL=postgresql://postgres:postgres@localhost:5432/waypoint
WAYPOINT_DATABASE__URL=${DATABASE_URL}

# Redis configuration
WAYPOINT_REDIS__URL=redis://localhost:6379

# Farcaster Hub configuration
WAYPOINT_HUB__URL=snapchain.farcaster.xyz:3383

# Server configuration
HOST=0.0.0.0
PORT=8080
RUST_LOG=info

# Backfill performance tuning
BACKFILL_CONCURRENCY=50  # Number of concurrent FIDs to process

# Metrics configuration (optional)
WAYPOINT_STATSD__ENABLED=true
WAYPOINT_STATSD__ADDR=localhost:8125
WAYPOINT_STATSD__PREFIX=way_read
```

See `.env.example` for a complete list of configuration options.

### Configuration Prefixes

Waypoint uses Figment for configuration, which requires specific prefixes:
- `WAYPOINT_` prefix is used for application configuration (with double underscore for nesting)
- `POSTGRES_USER`, `POSTGRES_PASSWORD`, and `POSTGRES_DB` are used by Docker Compose for PostgreSQL initialization
- `DATABASE_URL` is used by SQLx for database schema management

### Docker Configuration

When using Docker or Docker Compose, the following connection strings are modified to use container hostnames:

```
# For Docker Compose
WAYPOINT_DATABASE__URL=postgresql://postgres:postgres@postgres:5432/waypoint
WAYPOINT_REDIS__URL=redis://redis:6379

# For standalone Docker (using host.docker.internal)
WAYPOINT_DATABASE__URL=postgresql://postgres:postgres@host.docker.internal:5432/waypoint
WAYPOINT_REDIS__URL=redis://host.docker.internal:6379
```

These settings are automatically set in the docker-compose.yml and Makefile.

## Metrics & Monitoring

Waypoint includes a StatsD-based metrics system with Grafana visualization:

```bash
# Start the metrics infrastructure
make metrics-start

# Run any command with metrics enabled
./run-with-metrics.sh make backfill-worker

# Open Grafana dashboard in browser
make metrics-open

# Stop the metrics infrastructure when done
make metrics-stop
```

For detailed metrics documentation, see [metrics.md](docs/metrics.md)

## Architecture

```mermaid
%%{init: {'theme': 'base', 'themeVariables': { 'background': '#f5f5f5' }}}%%
sequenceDiagram
    participant Hub as Snapchain
    participant Subscriber as HubSubscriber
    participant Redis as Redis Streams
    participant Consumer as StreamingService Consumer
    participant Processor as Event Processors
    participant DB as PostgreSQL Database

    rect rgb(191, 223, 255)
    note right of Hub: HubEvent Stream Processing
    
    Hub->>Subscriber: gRPC Event Stream (SubscribeRequest)
    activate Subscriber
    
    loop For Each Stream Event
        Hub->>Subscriber: HubEvent (MergeMessage, PruneMessage, etc.)
        Subscriber->>Subscriber: Filter spam events
        Subscriber->>Subscriber: Group by event type (casts, reactions, etc.)
        
        par Publish to Multiple Streams
            Subscriber->>Redis: Publish to "casts" stream
            Subscriber->>Redis: Publish to "reactions" stream
            Subscriber->>Redis: Publish to "links" stream
            Subscriber->>Redis: Publish to "user_data" stream
            Subscriber->>Redis: Publish to "verifications" stream
            Subscriber->>Redis: Publish to "username_proofs" stream
            Subscriber->>Redis: Publish to "onchain:*" streams
        end
        
        Subscriber->>Redis: Store last processed event ID
    end
    deactivate Subscriber
    end

    rect rgb(255, 204, 204)
    note right of Consumer: Consumer Group Processing
    
    par For Each Message Type
        Consumer->>Redis: Create consumer group
        
        loop Process Messages
            Consumer->>Redis: Reserve messages from stream (XREADGROUP)
            Redis->>Consumer: Batch of stream entries
            
            Consumer->>Processor: Process message batch
            
            par Process with Multiple Processors
                Processor->>Processor: DatabaseProcessor processes events
                Processor->>DB: Store events in database
                Processor->>Processor: PrintProcessor (debug logging)
            end
            
            Processor->>Consumer: Processing results
            Consumer->>Redis: Acknowledge messages (XACK)
            
            Consumer->>Redis: Claim stale messages (XCLAIM)
            Consumer->>Redis: Process claimed messages
        end
    end
    
    par Cleanup Tasks
        Consumer->>Redis: Trim old events (XTRIM)
    end
    end
```

For detailed architecture information, see [architecture.md](docs/architecture.md).

## Key Files

- `src/main.rs`: Main application entry point
- `src/backfill/reconciler.rs`: Message reconciliation logic
- `src/backfill/worker.rs`: Worker implementation

## Changelog

See [changelog.md](docs/changelog.md) for a detailed list of changes in each version.

## Contributing

Please see [contributing.md](docs/contributing.md) for details on contributing to this project.
<|MERGE_RESOLUTION|>--- conflicted
+++ resolved
@@ -49,19 +49,11 @@
 # Use Docker Compose for local development with PostgreSQL 17 + pgvector
 docker compose up
 
-<<<<<<< HEAD
 # Start the main service
 docker compose up -d
 
 # Start the backfill services (uses the same DB and Redis)
 docker compose --profile backfill up -d
-=======
-# Either use the main services
-docker compose up -d
-
-# Or use the standalone backfill services (includes its own DB and Redis)
-docker compose -f docker-compose.backfill.yml up -d
->>>>>>> e84c1be1
 
 # Build Docker image
 make docker-build
@@ -71,10 +63,7 @@
 ```
 
 You can configure the backfill behavior using these environment variables:
-<<<<<<< HEAD
-=======
-- `BACKFILL_MAX_FID`: Maximum FID to backfill up to (default: 20000)
->>>>>>> e84c1be1
+
 - `BACKFILL_BATCH_SIZE`: Number of FIDs per batch (default: 50)
 - `BACKFILL_CONCURRENCY`: Number of concurrent backfill workers (default: 50)
 
